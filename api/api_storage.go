--- conflicted
+++ resolved
@@ -6,14 +6,11 @@
 
 	"github.com/ipfs/go-cid"
 
-<<<<<<< HEAD
 	"github.com/filecoin-project/go-address"
 	"github.com/filecoin-project/specs-actors/actors/abi"
-=======
+
 	"github.com/filecoin-project/go-fil-markets/storagemarket"
-	"github.com/filecoin-project/go-sectorbuilder"
 	"github.com/filecoin-project/lotus/chain/types"
->>>>>>> 37d5baf0
 )
 
 // alias because cbor-gen doesn't like non-alias types
@@ -115,18 +112,11 @@
 	/*// WorkerQueue registers a remote worker
 	WorkerQueue(context.Context, WorkerCfg) (<-chan WorkerTask, error)
 
-	WorkerDone(ctx context.Context, task uint64, res SealRes) error*/
-}
+	// WorkerQueue registers a remote worker
+	WorkerQueue(context.Context, sectorbuilder.WorkerCfg) (<-chan sectorbuilder.WorkerTask, error)
 
-type SealRes struct {
-	Err   string
-	GoErr error `json:"-"`
-
-<<<<<<< HEAD
-	Proof []byte
-=======
 	WorkerDone(ctx context.Context, task uint64, res sectorbuilder.SealRes) error
-
+*/
 	MarketImportDealData(ctx context.Context, propcid cid.Cid, path string) error
 	MarketListDeals(ctx context.Context) ([]storagemarket.StorageDeal, error)
 	MarketListIncompleteDeals(ctx context.Context) ([]storagemarket.MinerDeal, error)
@@ -134,7 +124,13 @@
 
 	DealsImportData(ctx context.Context, dealPropCid cid.Cid, file string) error
 	DealsList(ctx context.Context) ([]storagemarket.StorageDeal, error)
->>>>>>> 37d5baf0
+}
+
+type SealRes struct {
+	Err   string
+	GoErr error `json:"-"`
+
+	Proof []byte
 }
 
 type SectorLog struct {
