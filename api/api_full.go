package api

import (
	"context"
	"encoding/json"
	"fmt"
	"time"

	datatransfer "github.com/filecoin-project/go-data-transfer"
	"github.com/filecoin-project/go-state-types/network"

	"github.com/ipfs/go-cid"
	"github.com/libp2p/go-libp2p-core/peer"

	"github.com/filecoin-project/go-address"
	"github.com/filecoin-project/go-bitfield"
	"github.com/filecoin-project/go-fil-markets/retrievalmarket"
	"github.com/filecoin-project/go-fil-markets/storagemarket"
	"github.com/filecoin-project/go-multistore"
	"github.com/filecoin-project/go-state-types/abi"
	"github.com/filecoin-project/go-state-types/big"
	"github.com/filecoin-project/go-state-types/crypto"
	"github.com/filecoin-project/go-state-types/dline"
	"github.com/filecoin-project/lotus/chain/actors/builtin/market"
	"github.com/filecoin-project/lotus/chain/actors/builtin/miner"
	"github.com/filecoin-project/lotus/chain/actors/builtin/paych"

	"github.com/filecoin-project/lotus/chain/actors/builtin"
	"github.com/filecoin-project/lotus/chain/actors/builtin/power"
	"github.com/filecoin-project/lotus/chain/types"
	marketevents "github.com/filecoin-project/lotus/markets/loggers"
	"github.com/filecoin-project/lotus/node/modules/dtypes"
)

<<<<<<< HEAD
// ChainIO abstracts operations for accessing raw IPLD objects.
type ChainIO interface {
	ChainReadObj(context.Context, cid.Cid) ([]byte, error)
	ChainHasObj(context.Context, cid.Cid) (bool, error)
}
=======
//go:generate go run github.com/golang/mock/mockgen -destination=mocks/mock_full.go -package=mocks . FullNode
>>>>>>> 5fe37404

// FullNode API is a low-level interface to the Filecoin network full node
type FullNode interface {
	Common

	// MethodGroup: Chain
	// The Chain method group contains methods for interacting with the
	// blockchain, but that do not require any form of state computation.

	// ChainNotify returns channel with chain head updates.
	// First message is guaranteed to be of len == 1, and type == 'current'.
	ChainNotify(context.Context) (<-chan []*HeadChange, error)

	// ChainHead returns the current head of the chain.
	ChainHead(context.Context) (*types.TipSet, error)

	// ChainGetRandomnessFromTickets is used to sample the chain for randomness.
	ChainGetRandomnessFromTickets(ctx context.Context, tsk types.TipSetKey, personalization crypto.DomainSeparationTag, randEpoch abi.ChainEpoch, entropy []byte) (abi.Randomness, error)

	// ChainGetRandomnessFromBeacon is used to sample the beacon for randomness.
	ChainGetRandomnessFromBeacon(ctx context.Context, tsk types.TipSetKey, personalization crypto.DomainSeparationTag, randEpoch abi.ChainEpoch, entropy []byte) (abi.Randomness, error)

	// ChainGetBlock returns the block specified by the given CID.
	ChainGetBlock(context.Context, cid.Cid) (*types.BlockHeader, error)
	// ChainGetTipSet returns the tipset specified by the given TipSetKey.
	ChainGetTipSet(context.Context, types.TipSetKey) (*types.TipSet, error)

	// ChainGetBlockMessages returns messages stored in the specified block.
	ChainGetBlockMessages(ctx context.Context, blockCid cid.Cid) (*BlockMessages, error)

	// ChainGetParentReceipts returns receipts for messages in parent tipset of
	// the specified block.
	ChainGetParentReceipts(ctx context.Context, blockCid cid.Cid) ([]*types.MessageReceipt, error)

	// ChainGetParentMessages returns messages stored in parent tipset of the
	// specified block.
	ChainGetParentMessages(ctx context.Context, blockCid cid.Cid) ([]Message, error)

	// ChainGetTipSetByHeight looks back for a tipset at the specified epoch.
	// If there are no blocks at the specified epoch, a tipset at an earlier epoch
	// will be returned.
	ChainGetTipSetByHeight(context.Context, abi.ChainEpoch, types.TipSetKey) (*types.TipSet, error)

	// ChainReadObj reads ipld nodes referenced by the specified CID from chain
	// blockstore and returns raw bytes.
	ChainReadObj(context.Context, cid.Cid) ([]byte, error)

	// ChainDeleteObj deletes node referenced by the given CID
	ChainDeleteObj(context.Context, cid.Cid) error

	// ChainHasObj checks if a given CID exists in the chain blockstore.
	ChainHasObj(context.Context, cid.Cid) (bool, error)

	// ChainStatObj returns statistics about the graph referenced by 'obj'.
	// If 'base' is also specified, then the returned stat will be a diff
	// between the two objects.
	ChainStatObj(ctx context.Context, obj cid.Cid, base cid.Cid) (ObjStat, error)

	// ChainSetHead forcefully sets current chain head. Use with caution.
	ChainSetHead(context.Context, types.TipSetKey) error

	// ChainGetGenesis returns the genesis tipset.
	ChainGetGenesis(context.Context) (*types.TipSet, error)

	// ChainTipSetWeight computes weight for the specified tipset.
	ChainTipSetWeight(context.Context, types.TipSetKey) (types.BigInt, error)
	ChainGetNode(ctx context.Context, p string) (*IpldObject, error)

	// ChainGetMessage reads a message referenced by the specified CID from the
	// chain blockstore.
	ChainGetMessage(context.Context, cid.Cid) (*types.Message, error)

	// ChainGetPath returns a set of revert/apply operations needed to get from
	// one tipset to another, for example:
	//```
	//        to
	//         ^
	// from   tAA
	//   ^     ^
	// tBA    tAB
	//  ^---*--^
	//      ^
	//     tRR
	//```
	// Would return `[revert(tBA), apply(tAB), apply(tAA)]`
	ChainGetPath(ctx context.Context, from types.TipSetKey, to types.TipSetKey) ([]*HeadChange, error)

	// ChainExport returns a stream of bytes with CAR dump of chain data.
	// The exported chain data includes the header chain from the given tipset
	// back to genesis, the entire genesis state, and the most recent 'nroots'
	// state trees.
	// If oldmsgskip is set, messages from before the requested roots are also not included.
	ChainExport(ctx context.Context, nroots abi.ChainEpoch, oldmsgskip bool, tsk types.TipSetKey) (<-chan []byte, error)

	// MethodGroup: Beacon
	// The Beacon method group contains methods for interacting with the random beacon (DRAND)

	// BeaconGetEntry returns the beacon entry for the given filecoin epoch. If
	// the entry has not yet been produced, the call will block until the entry
	// becomes available
	BeaconGetEntry(ctx context.Context, epoch abi.ChainEpoch) (*types.BeaconEntry, error)

	// GasEstimateFeeCap estimates gas fee cap
	GasEstimateFeeCap(context.Context, *types.Message, int64, types.TipSetKey) (types.BigInt, error)

	// GasEstimateGasLimit estimates gas used by the message and returns it.
	// It fails if message fails to execute.
	GasEstimateGasLimit(context.Context, *types.Message, types.TipSetKey) (int64, error)

	// GasEstimateGasPremium estimates what gas price should be used for a
	// message to have high likelihood of inclusion in `nblocksincl` epochs.

	GasEstimateGasPremium(_ context.Context, nblocksincl uint64,
		sender address.Address, gaslimit int64, tsk types.TipSetKey) (types.BigInt, error)

	// GasEstimateMessageGas estimates gas values for unset message gas fields
	GasEstimateMessageGas(context.Context, *types.Message, *MessageSendSpec, types.TipSetKey) (*types.Message, error)

	// MethodGroup: Sync
	// The Sync method group contains methods for interacting with and
	// observing the lotus sync service.

	// SyncState returns the current status of the lotus sync system.
	SyncState(context.Context) (*SyncState, error)

	// SyncSubmitBlock can be used to submit a newly created block to the.
	// network through this node
	SyncSubmitBlock(ctx context.Context, blk *types.BlockMsg) error

	// SyncIncomingBlocks returns a channel streaming incoming, potentially not
	// yet synced block headers.
	SyncIncomingBlocks(ctx context.Context) (<-chan *types.BlockHeader, error)

	// SyncCheckpoint marks a blocks as checkpointed, meaning that it won't ever fork away from it.
	SyncCheckpoint(ctx context.Context, tsk types.TipSetKey) error

	// SyncMarkBad marks a blocks as bad, meaning that it won't ever by synced.
	// Use with extreme caution.
	SyncMarkBad(ctx context.Context, bcid cid.Cid) error

	// SyncUnmarkBad unmarks a blocks as bad, making it possible to be validated and synced again.
	SyncUnmarkBad(ctx context.Context, bcid cid.Cid) error

	// SyncUnmarkAllBad purges bad block cache, making it possible to sync to chains previously marked as bad
	SyncUnmarkAllBad(ctx context.Context) error

	// SyncCheckBad checks if a block was marked as bad, and if it was, returns
	// the reason.
	SyncCheckBad(ctx context.Context, bcid cid.Cid) (string, error)

	// SyncValidateTipset indicates whether the provided tipset is valid or not
	SyncValidateTipset(ctx context.Context, tsk types.TipSetKey) (bool, error)

	// MethodGroup: Mpool
	// The Mpool methods are for interacting with the message pool. The message pool
	// manages all incoming and outgoing 'messages' going over the network.

	// MpoolPending returns pending mempool messages.
	MpoolPending(context.Context, types.TipSetKey) ([]*types.SignedMessage, error)

	// MpoolSelect returns a list of pending messages for inclusion in the next block
	MpoolSelect(context.Context, types.TipSetKey, float64) ([]*types.SignedMessage, error)

	// MpoolPush pushes a signed message to mempool.
	MpoolPush(context.Context, *types.SignedMessage) (cid.Cid, error)

	// MpoolPushUntrusted pushes a signed message to mempool from untrusted sources.
	MpoolPushUntrusted(context.Context, *types.SignedMessage) (cid.Cid, error)

	// MpoolPushMessage atomically assigns a nonce, signs, and pushes a message
	// to mempool.
	// maxFee is only used when GasFeeCap/GasPremium fields aren't specified
	//
	// When maxFee is set to 0, MpoolPushMessage will guess appropriate fee
	// based on current chain conditions
	MpoolPushMessage(ctx context.Context, msg *types.Message, spec *MessageSendSpec) (*types.SignedMessage, error)

	// MpoolBatchPush batch pushes a signed message to mempool.
	MpoolBatchPush(context.Context, []*types.SignedMessage) ([]cid.Cid, error)

	// MpoolBatchPushUntrusted batch pushes a signed message to mempool from untrusted sources.
	MpoolBatchPushUntrusted(context.Context, []*types.SignedMessage) ([]cid.Cid, error)

	// MpoolBatchPushMessage batch pushes a unsigned message to mempool.
	MpoolBatchPushMessage(context.Context, []*types.Message, *MessageSendSpec) ([]*types.SignedMessage, error)

	// MpoolGetNonce gets next nonce for the specified sender.
	// Note that this method may not be atomic. Use MpoolPushMessage instead.
	MpoolGetNonce(context.Context, address.Address) (uint64, error)
	MpoolSub(context.Context) (<-chan MpoolUpdate, error)

	// MpoolClear clears pending messages from the mpool
	MpoolClear(context.Context, bool) error

	// MpoolGetConfig returns (a copy of) the current mpool config
	MpoolGetConfig(context.Context) (*types.MpoolConfig, error)
	// MpoolSetConfig sets the mpool config to (a copy of) the supplied config
	MpoolSetConfig(context.Context, *types.MpoolConfig) error

	// MethodGroup: Miner

	MinerGetBaseInfo(context.Context, address.Address, abi.ChainEpoch, types.TipSetKey) (*MiningBaseInfo, error)
	MinerCreateBlock(context.Context, *BlockTemplate) (*types.BlockMsg, error)

	// // UX ?

	// MethodGroup: Wallet

	// WalletNew creates a new address in the wallet with the given sigType.
	// Available key types: bls, secp256k1, secp256k1-ledger
	// Support for numerical types: 1 - secp256k1, 2 - BLS is deprecated
	WalletNew(context.Context, types.KeyType) (address.Address, error)
	// WalletHas indicates whether the given address is in the wallet.
	WalletHas(context.Context, address.Address) (bool, error)
	// WalletList lists all the addresses in the wallet.
	WalletList(context.Context) ([]address.Address, error)
	// WalletBalance returns the balance of the given address at the current head of the chain.
	WalletBalance(context.Context, address.Address) (types.BigInt, error)
	// WalletSign signs the given bytes using the given address.
	WalletSign(context.Context, address.Address, []byte) (*crypto.Signature, error)
	// WalletSignMessage signs the given message using the given address.
	WalletSignMessage(context.Context, address.Address, *types.Message) (*types.SignedMessage, error)
	// WalletVerify takes an address, a signature, and some bytes, and indicates whether the signature is valid.
	// The address does not have to be in the wallet.
	WalletVerify(context.Context, address.Address, []byte, *crypto.Signature) (bool, error)
	// WalletDefaultAddress returns the address marked as default in the wallet.
	WalletDefaultAddress(context.Context) (address.Address, error)
	// WalletSetDefault marks the given address as as the default one.
	WalletSetDefault(context.Context, address.Address) error
	// WalletExport returns the private key of an address in the wallet.
	WalletExport(context.Context, address.Address) (*types.KeyInfo, error)
	// WalletImport receives a KeyInfo, which includes a private key, and imports it into the wallet.
	WalletImport(context.Context, *types.KeyInfo) (address.Address, error)
	// WalletDelete deletes an address from the wallet.
	WalletDelete(context.Context, address.Address) error
	// WalletValidateAddress validates whether a given string can be decoded as a well-formed address
	WalletValidateAddress(context.Context, string) (address.Address, error)

	// Other

	// MethodGroup: Client
	// The Client methods all have to do with interacting with the storage and
	// retrieval markets as a client

	// ClientImport imports file under the specified path into filestore.
	ClientImport(ctx context.Context, ref FileRef) (*ImportRes, error)
	// ClientRemoveImport removes file import
	ClientRemoveImport(ctx context.Context, importID multistore.StoreID) error
	// ClientStartDeal proposes a deal with a miner.
	ClientStartDeal(ctx context.Context, params *StartDealParams) (*cid.Cid, error)
	// ClientGetDealInfo returns the latest information about a given deal.
	ClientGetDealInfo(context.Context, cid.Cid) (*DealInfo, error)
	// ClientListDeals returns information about the deals made by the local client.
	ClientListDeals(ctx context.Context) ([]DealInfo, error)
	// ClientGetDealUpdates returns the status of updated deals
	ClientGetDealUpdates(ctx context.Context) (<-chan DealInfo, error)
	// ClientGetDealStatus returns status given a code
	ClientGetDealStatus(ctx context.Context, statusCode uint64) (string, error)
	// ClientHasLocal indicates whether a certain CID is locally stored.
	ClientHasLocal(ctx context.Context, root cid.Cid) (bool, error)
	// ClientFindData identifies peers that have a certain file, and returns QueryOffers (one per peer).
	ClientFindData(ctx context.Context, root cid.Cid, piece *cid.Cid) ([]QueryOffer, error)
	// ClientMinerQueryOffer returns a QueryOffer for the specific miner and file.
	ClientMinerQueryOffer(ctx context.Context, miner address.Address, root cid.Cid, piece *cid.Cid) (QueryOffer, error)
	// ClientRetrieve initiates the retrieval of a file, as specified in the order.
	ClientRetrieve(ctx context.Context, order RetrievalOrder, ref *FileRef) error
	// ClientRetrieveWithEvents initiates the retrieval of a file, as specified in the order, and provides a channel
	// of status updates.
	ClientRetrieveWithEvents(ctx context.Context, order RetrievalOrder, ref *FileRef) (<-chan marketevents.RetrievalEvent, error)
	// ClientQueryAsk returns a signed StorageAsk from the specified miner.
	ClientQueryAsk(ctx context.Context, p peer.ID, miner address.Address) (*storagemarket.StorageAsk, error)
	// ClientCalcCommP calculates the CommP and data size of the specified CID
	ClientDealPieceCID(ctx context.Context, root cid.Cid) (DataCIDSize, error)
	// ClientCalcCommP calculates the CommP for a specified file
	ClientCalcCommP(ctx context.Context, inpath string) (*CommPRet, error)
	// ClientGenCar generates a CAR file for the specified file.
	ClientGenCar(ctx context.Context, ref FileRef, outpath string) error
	// ClientDealSize calculates real deal data size
	ClientDealSize(ctx context.Context, root cid.Cid) (DataSize, error)
	// ClientListTransfers returns the status of all ongoing transfers of data
	ClientListDataTransfers(ctx context.Context) ([]DataTransferChannel, error)
	ClientDataTransferUpdates(ctx context.Context) (<-chan DataTransferChannel, error)
	// ClientRestartDataTransfer attempts to restart a data transfer with the given transfer ID and other peer
	ClientRestartDataTransfer(ctx context.Context, transferID datatransfer.TransferID, otherPeer peer.ID, isInitiator bool) error
	// ClientCancelDataTransfer cancels a data transfer with the given transfer ID and other peer
	ClientCancelDataTransfer(ctx context.Context, transferID datatransfer.TransferID, otherPeer peer.ID, isInitiator bool) error
	// ClientRetrieveTryRestartInsufficientFunds attempts to restart stalled retrievals on a given payment channel
	// which are stuck due to insufficient funds
	ClientRetrieveTryRestartInsufficientFunds(ctx context.Context, paymentChannel address.Address) error

	// ClientUnimport removes references to the specified file from filestore
	//ClientUnimport(path string)

	// ClientListImports lists imported files and their root CIDs
	ClientListImports(ctx context.Context) ([]Import, error)

	//ClientListAsks() []Ask

	// MethodGroup: State
	// The State methods are used to query, inspect, and interact with chain state.
	// Most methods take a TipSetKey as a parameter. The state looked up is the parent state of the tipset.
	// A nil TipSetKey can be provided as a param, this will cause the heaviest tipset in the chain to be used.

	// StateCall runs the given message and returns its result without any persisted changes.
	//
	// StateCall applies the message to the tipset's parent state. The
	// message is not applied on-top-of the messages in the passed-in
	// tipset.
	StateCall(context.Context, *types.Message, types.TipSetKey) (*InvocResult, error)
	// StateReplay replays a given message, assuming it was included in a block in the specified tipset.
	// If no tipset key is provided, the appropriate tipset is looked up.
	StateReplay(context.Context, types.TipSetKey, cid.Cid) (*InvocResult, error)
	// StateGetActor returns the indicated actor's nonce and balance.
	StateGetActor(ctx context.Context, actor address.Address, tsk types.TipSetKey) (*types.Actor, error)
	// StateReadState returns the indicated actor's state.
	StateReadState(ctx context.Context, actor address.Address, tsk types.TipSetKey) (*ActorState, error)
	// StateListMessages looks back and returns all messages with a matching to or from address, stopping at the given height.
	StateListMessages(ctx context.Context, match *MessageMatch, tsk types.TipSetKey, toht abi.ChainEpoch) ([]cid.Cid, error)
	// StateDecodeParams attempts to decode the provided params, based on the recipient actor address and method number.
	StateDecodeParams(ctx context.Context, toAddr address.Address, method abi.MethodNum, params []byte, tsk types.TipSetKey) (interface{}, error)

	// StateNetworkName returns the name of the network the node is synced to
	StateNetworkName(context.Context) (dtypes.NetworkName, error)
	// StateMinerSectors returns info about the given miner's sectors. If the filter bitfield is nil, all sectors are included.
	StateMinerSectors(context.Context, address.Address, *bitfield.BitField, types.TipSetKey) ([]*miner.SectorOnChainInfo, error)
	// StateMinerActiveSectors returns info about sectors that a given miner is actively proving.
	StateMinerActiveSectors(context.Context, address.Address, types.TipSetKey) ([]*miner.SectorOnChainInfo, error)
	// StateMinerProvingDeadline calculates the deadline at some epoch for a proving period
	// and returns the deadline-related calculations.
	StateMinerProvingDeadline(context.Context, address.Address, types.TipSetKey) (*dline.Info, error)
	// StateMinerPower returns the power of the indicated miner
	StateMinerPower(context.Context, address.Address, types.TipSetKey) (*MinerPower, error)
	// StateMinerInfo returns info about the indicated miner
	StateMinerInfo(context.Context, address.Address, types.TipSetKey) (miner.MinerInfo, error)
	// StateMinerDeadlines returns all the proving deadlines for the given miner
	StateMinerDeadlines(context.Context, address.Address, types.TipSetKey) ([]Deadline, error)
	// StateMinerPartitions returns all partitions in the specified deadline
	StateMinerPartitions(ctx context.Context, m address.Address, dlIdx uint64, tsk types.TipSetKey) ([]Partition, error)
	// StateMinerFaults returns a bitfield indicating the faulty sectors of the given miner
	StateMinerFaults(context.Context, address.Address, types.TipSetKey) (bitfield.BitField, error)
	// StateAllMinerFaults returns all non-expired Faults that occur within lookback epochs of the given tipset
	StateAllMinerFaults(ctx context.Context, lookback abi.ChainEpoch, ts types.TipSetKey) ([]*Fault, error)
	// StateMinerRecoveries returns a bitfield indicating the recovering sectors of the given miner
	StateMinerRecoveries(context.Context, address.Address, types.TipSetKey) (bitfield.BitField, error)
	// StateMinerInitialPledgeCollateral returns the precommit deposit for the specified miner's sector
	StateMinerPreCommitDepositForPower(context.Context, address.Address, miner.SectorPreCommitInfo, types.TipSetKey) (types.BigInt, error)
	// StateMinerInitialPledgeCollateral returns the initial pledge collateral for the specified miner's sector
	StateMinerInitialPledgeCollateral(context.Context, address.Address, miner.SectorPreCommitInfo, types.TipSetKey) (types.BigInt, error)
	// StateMinerAvailableBalance returns the portion of a miner's balance that can be withdrawn or spent
	StateMinerAvailableBalance(context.Context, address.Address, types.TipSetKey) (types.BigInt, error)
	// StateMinerSectorAllocated checks if a sector is allocated
	StateMinerSectorAllocated(context.Context, address.Address, abi.SectorNumber, types.TipSetKey) (bool, error)
	// StateSectorPreCommitInfo returns the PreCommit info for the specified miner's sector
	StateSectorPreCommitInfo(context.Context, address.Address, abi.SectorNumber, types.TipSetKey) (miner.SectorPreCommitOnChainInfo, error)
	// StateSectorGetInfo returns the on-chain info for the specified miner's sector. Returns null in case the sector info isn't found
	// NOTE: returned info.Expiration may not be accurate in some cases, use StateSectorExpiration to get accurate
	// expiration epoch
	StateSectorGetInfo(context.Context, address.Address, abi.SectorNumber, types.TipSetKey) (*miner.SectorOnChainInfo, error)
	// StateSectorExpiration returns epoch at which given sector will expire
	StateSectorExpiration(context.Context, address.Address, abi.SectorNumber, types.TipSetKey) (*miner.SectorExpiration, error)
	// StateSectorPartition finds deadline/partition with the specified sector
	StateSectorPartition(ctx context.Context, maddr address.Address, sectorNumber abi.SectorNumber, tok types.TipSetKey) (*miner.SectorLocation, error)
	// StateSearchMsg searches for a message in the chain, and returns its receipt and the tipset where it was executed
	StateSearchMsg(context.Context, cid.Cid) (*MsgLookup, error)
	// StateSearchMsgLimited looks back up to limit epochs in the chain for a message, and returns its receipt and the tipset where it was executed
	StateSearchMsgLimited(ctx context.Context, msg cid.Cid, limit abi.ChainEpoch) (*MsgLookup, error)
	// StateWaitMsg looks back in the chain for a message. If not found, it blocks until the
	// message arrives on chain, and gets to the indicated confidence depth.
	StateWaitMsg(ctx context.Context, cid cid.Cid, confidence uint64) (*MsgLookup, error)
	// StateWaitMsgLimited looks back up to limit epochs in the chain for a message.
	// If not found, it blocks until the message arrives on chain, and gets to the
	// indicated confidence depth.
	StateWaitMsgLimited(ctx context.Context, cid cid.Cid, confidence uint64, limit abi.ChainEpoch) (*MsgLookup, error)
	// StateListMiners returns the addresses of every miner that has claimed power in the Power Actor
	StateListMiners(context.Context, types.TipSetKey) ([]address.Address, error)
	// StateListActors returns the addresses of every actor in the state
	StateListActors(context.Context, types.TipSetKey) ([]address.Address, error)
	// StateMarketBalance looks up the Escrow and Locked balances of the given address in the Storage Market
	StateMarketBalance(context.Context, address.Address, types.TipSetKey) (MarketBalance, error)
	// StateMarketParticipants returns the Escrow and Locked balances of every participant in the Storage Market
	StateMarketParticipants(context.Context, types.TipSetKey) (map[string]MarketBalance, error)
	// StateMarketDeals returns information about every deal in the Storage Market
	StateMarketDeals(context.Context, types.TipSetKey) (map[string]MarketDeal, error)
	// StateMarketStorageDeal returns information about the indicated deal
	StateMarketStorageDeal(context.Context, abi.DealID, types.TipSetKey) (*MarketDeal, error)
	// StateLookupID retrieves the ID address of the given address
	StateLookupID(context.Context, address.Address, types.TipSetKey) (address.Address, error)
	// StateAccountKey returns the public key address of the given ID address
	StateAccountKey(context.Context, address.Address, types.TipSetKey) (address.Address, error)
	// StateChangedActors returns all the actors whose states change between the two given state CIDs
	// TODO: Should this take tipset keys instead?
	StateChangedActors(context.Context, cid.Cid, cid.Cid) (map[string]types.Actor, error)
	// StateGetReceipt returns the message receipt for the given message
	StateGetReceipt(context.Context, cid.Cid, types.TipSetKey) (*types.MessageReceipt, error)
	// StateMinerSectorCount returns the number of sectors in a miner's sector set and proving set
	StateMinerSectorCount(context.Context, address.Address, types.TipSetKey) (MinerSectors, error)
	// StateCompute is a flexible command that applies the given messages on the given tipset.
	// The messages are run as though the VM were at the provided height.
	StateCompute(context.Context, abi.ChainEpoch, []*types.Message, types.TipSetKey) (*ComputeStateOutput, error)
	// StateVerifierStatus returns the data cap for the given address.
	// Returns nil if there is no entry in the data cap table for the
	// address.
	StateVerifierStatus(ctx context.Context, addr address.Address, tsk types.TipSetKey) (*abi.StoragePower, error)
	// StateVerifiedClientStatus returns the data cap for the given address.
	// Returns nil if there is no entry in the data cap table for the
	// address.
	StateVerifiedClientStatus(ctx context.Context, addr address.Address, tsk types.TipSetKey) (*abi.StoragePower, error)
	// StateVerifiedClientStatus returns the address of the Verified Registry's root key
	StateVerifiedRegistryRootKey(ctx context.Context, tsk types.TipSetKey) (address.Address, error)
	// StateDealProviderCollateralBounds returns the min and max collateral a storage provider
	// can issue. It takes the deal size and verified status as parameters.
	StateDealProviderCollateralBounds(context.Context, abi.PaddedPieceSize, bool, types.TipSetKey) (DealCollateralBounds, error)

	// StateCirculatingSupply returns the exact circulating supply of Filecoin at the given tipset.
	// This is not used anywhere in the protocol itself, and is only for external consumption.
	StateCirculatingSupply(context.Context, types.TipSetKey) (abi.TokenAmount, error)
	// StateVMCirculatingSupplyInternal returns an approximation of the circulating supply of Filecoin at the given tipset.
	// This is the value reported by the runtime interface to actors code.
	StateVMCirculatingSupplyInternal(context.Context, types.TipSetKey) (CirculatingSupply, error)
	// StateNetworkVersion returns the network version at the given tipset
	StateNetworkVersion(context.Context, types.TipSetKey) (network.Version, error)

	// MethodGroup: Msig
	// The Msig methods are used to interact with multisig wallets on the
	// filecoin network

	// MsigGetAvailableBalance returns the portion of a multisig's balance that can be withdrawn or spent
	MsigGetAvailableBalance(context.Context, address.Address, types.TipSetKey) (types.BigInt, error)
	// MsigGetVestingSchedule returns the vesting details of a given multisig.
	MsigGetVestingSchedule(context.Context, address.Address, types.TipSetKey) (MsigVesting, error)
	// MsigGetVested returns the amount of FIL that vested in a multisig in a certain period.
	// It takes the following params: <multisig address>, <start epoch>, <end epoch>
	MsigGetVested(context.Context, address.Address, types.TipSetKey, types.TipSetKey) (types.BigInt, error)

	//MsigGetPending returns pending transactions for the given multisig
	//wallet. Once pending transactions are fully approved, they will no longer
	//appear here.
	MsigGetPending(context.Context, address.Address, types.TipSetKey) ([]*MsigTransaction, error)

	// MsigCreate creates a multisig wallet
	// It takes the following params: <required number of senders>, <approving addresses>, <unlock duration>
	//<initial balance>, <sender address of the create msg>, <gas price>
	MsigCreate(context.Context, uint64, []address.Address, abi.ChainEpoch, types.BigInt, address.Address, types.BigInt) (cid.Cid, error)
	// MsigPropose proposes a multisig message
	// It takes the following params: <multisig address>, <recipient address>, <value to transfer>,
	// <sender address of the propose msg>, <method to call in the proposed message>, <params to include in the proposed message>
	MsigPropose(context.Context, address.Address, address.Address, types.BigInt, address.Address, uint64, []byte) (cid.Cid, error)

	// MsigApprove approves a previously-proposed multisig message by transaction ID
	// It takes the following params: <multisig address>, <proposed transaction ID> <signer address>
	MsigApprove(context.Context, address.Address, uint64, address.Address) (cid.Cid, error)

	// MsigApproveTxnHash approves a previously-proposed multisig message, specified
	// using both transaction ID and a hash of the parameters used in the
	// proposal. This method of approval can be used to ensure you only approve
	// exactly the transaction you think you are.
	// It takes the following params: <multisig address>, <proposed message ID>, <proposer address>, <recipient address>, <value to transfer>,
	// <sender address of the approve msg>, <method to call in the proposed message>, <params to include in the proposed message>
	MsigApproveTxnHash(context.Context, address.Address, uint64, address.Address, address.Address, types.BigInt, address.Address, uint64, []byte) (cid.Cid, error)

	// MsigCancel cancels a previously-proposed multisig message
	// It takes the following params: <multisig address>, <proposed transaction ID>, <recipient address>, <value to transfer>,
	// <sender address of the cancel msg>, <method to call in the proposed message>, <params to include in the proposed message>
	MsigCancel(context.Context, address.Address, uint64, address.Address, types.BigInt, address.Address, uint64, []byte) (cid.Cid, error)
	// MsigAddPropose proposes adding a signer in the multisig
	// It takes the following params: <multisig address>, <sender address of the propose msg>,
	// <new signer>, <whether the number of required signers should be increased>
	MsigAddPropose(context.Context, address.Address, address.Address, address.Address, bool) (cid.Cid, error)
	// MsigAddApprove approves a previously proposed AddSigner message
	// It takes the following params: <multisig address>, <sender address of the approve msg>, <proposed message ID>,
	// <proposer address>, <new signer>, <whether the number of required signers should be increased>
	MsigAddApprove(context.Context, address.Address, address.Address, uint64, address.Address, address.Address, bool) (cid.Cid, error)
	// MsigAddCancel cancels a previously proposed AddSigner message
	// It takes the following params: <multisig address>, <sender address of the cancel msg>, <proposed message ID>,
	// <new signer>, <whether the number of required signers should be increased>
	MsigAddCancel(context.Context, address.Address, address.Address, uint64, address.Address, bool) (cid.Cid, error)
	// MsigSwapPropose proposes swapping 2 signers in the multisig
	// It takes the following params: <multisig address>, <sender address of the propose msg>,
	// <old signer>, <new signer>
	MsigSwapPropose(context.Context, address.Address, address.Address, address.Address, address.Address) (cid.Cid, error)
	// MsigSwapApprove approves a previously proposed SwapSigner
	// It takes the following params: <multisig address>, <sender address of the approve msg>, <proposed message ID>,
	// <proposer address>, <old signer>, <new signer>
	MsigSwapApprove(context.Context, address.Address, address.Address, uint64, address.Address, address.Address, address.Address) (cid.Cid, error)
	// MsigSwapCancel cancels a previously proposed SwapSigner message
	// It takes the following params: <multisig address>, <sender address of the cancel msg>, <proposed message ID>,
	// <old signer>, <new signer>
	MsigSwapCancel(context.Context, address.Address, address.Address, uint64, address.Address, address.Address) (cid.Cid, error)

	// MsigRemoveSigner proposes the removal of a signer from the multisig.
	// It accepts the multisig to make the change on, the proposer address to
	// send the message from, the address to be removed, and a boolean
	// indicating whether or not the signing threshold should be lowered by one
	// along with the address removal.
	MsigRemoveSigner(ctx context.Context, msig address.Address, proposer address.Address, toRemove address.Address, decrease bool) (cid.Cid, error)

	// MarketAddBalance adds funds to the market actor
	MarketAddBalance(ctx context.Context, wallet, addr address.Address, amt types.BigInt) (cid.Cid, error)
	// MarketGetReserved gets the amount of funds that are currently reserved for the address
	MarketGetReserved(ctx context.Context, addr address.Address) (types.BigInt, error)
	// MarketReserveFunds reserves funds for a deal
	MarketReserveFunds(ctx context.Context, wallet address.Address, addr address.Address, amt types.BigInt) (cid.Cid, error)
	// MarketReleaseFunds releases funds reserved by MarketReserveFunds
	MarketReleaseFunds(ctx context.Context, addr address.Address, amt types.BigInt) error
	// MarketWithdraw withdraws unlocked funds from the market actor
	MarketWithdraw(ctx context.Context, wallet, addr address.Address, amt types.BigInt) (cid.Cid, error)

	// MethodGroup: Paych
	// The Paych methods are for interacting with and managing payment channels

	PaychGet(ctx context.Context, from, to address.Address, amt types.BigInt) (*ChannelInfo, error)
	PaychGetWaitReady(context.Context, cid.Cid) (address.Address, error)
	PaychAvailableFunds(ctx context.Context, ch address.Address) (*ChannelAvailableFunds, error)
	PaychAvailableFundsByFromTo(ctx context.Context, from, to address.Address) (*ChannelAvailableFunds, error)
	PaychList(context.Context) ([]address.Address, error)
	PaychStatus(context.Context, address.Address) (*PaychStatus, error)
	PaychSettle(context.Context, address.Address) (cid.Cid, error)
	PaychCollect(context.Context, address.Address) (cid.Cid, error)
	PaychAllocateLane(ctx context.Context, ch address.Address) (uint64, error)
	PaychNewPayment(ctx context.Context, from, to address.Address, vouchers []VoucherSpec) (*PaymentInfo, error)
	PaychVoucherCheckValid(context.Context, address.Address, *paych.SignedVoucher) error
	PaychVoucherCheckSpendable(context.Context, address.Address, *paych.SignedVoucher, []byte, []byte) (bool, error)
	PaychVoucherCreate(context.Context, address.Address, types.BigInt, uint64) (*VoucherCreateResult, error)
	PaychVoucherAdd(context.Context, address.Address, *paych.SignedVoucher, []byte, types.BigInt) (types.BigInt, error)
	PaychVoucherList(context.Context, address.Address) ([]*paych.SignedVoucher, error)
	PaychVoucherSubmit(context.Context, address.Address, *paych.SignedVoucher, []byte, []byte) (cid.Cid, error)

	// CreateBackup creates node backup onder the specified file name. The
	// method requires that the lotus daemon is running with the
	// LOTUS_BACKUP_BASE_PATH environment variable set to some path, and that
	// the path specified when calling CreateBackup is within the base path
	CreateBackup(ctx context.Context, fpath string) error
}

type FileRef struct {
	Path  string
	IsCAR bool
}

type MinerSectors struct {
	// Live sectors that should be proven.
	Live uint64
	// Sectors actively contributing to power.
	Active uint64
	// Sectors with failed proofs.
	Faulty uint64
}

type ImportRes struct {
	Root     cid.Cid
	ImportID multistore.StoreID
}

type Import struct {
	Key multistore.StoreID
	Err string

	Root     *cid.Cid
	Source   string
	FilePath string
}

type DealInfo struct {
	ProposalCid cid.Cid
	State       storagemarket.StorageDealStatus
	Message     string // more information about deal state, particularly errors
	Provider    address.Address

	DataRef  *storagemarket.DataRef
	PieceCID cid.Cid
	Size     uint64

	PricePerEpoch types.BigInt
	Duration      uint64

	DealID abi.DealID

	CreationTime time.Time
	Verified     bool

	TransferChannelID *datatransfer.ChannelID
	DataTransfer      *DataTransferChannel
}

type MsgLookup struct {
	Message   cid.Cid // Can be different than requested, in case it was replaced, but only gas values changed
	Receipt   types.MessageReceipt
	ReturnDec interface{}
	TipSet    types.TipSetKey
	Height    abi.ChainEpoch
}

type MsgGasCost struct {
	Message            cid.Cid // Can be different than requested, in case it was replaced, but only gas values changed
	GasUsed            abi.TokenAmount
	BaseFeeBurn        abi.TokenAmount
	OverEstimationBurn abi.TokenAmount
	MinerPenalty       abi.TokenAmount
	MinerTip           abi.TokenAmount
	Refund             abi.TokenAmount
	TotalCost          abi.TokenAmount
}

// BlsMessages[x].cid = Cids[x]
// SecpkMessages[y].cid = Cids[BlsMessages.length + y]
type BlockMessages struct {
	BlsMessages   []*types.Message
	SecpkMessages []*types.SignedMessage

	Cids []cid.Cid
}

type Message struct {
	Cid     cid.Cid
	Message *types.Message
}

type ActorState struct {
	Balance types.BigInt
	Code    cid.Cid
	State   interface{}
}

type PCHDir int

const (
	PCHUndef PCHDir = iota
	PCHInbound
	PCHOutbound
)

type PaychStatus struct {
	ControlAddr address.Address
	Direction   PCHDir
}

type ChannelInfo struct {
	Channel      address.Address
	WaitSentinel cid.Cid
}

type ChannelAvailableFunds struct {
	// Channel is the address of the channel
	Channel *address.Address
	// From is the from address of the channel (channel creator)
	From address.Address
	// To is the to address of the channel
	To address.Address
	// ConfirmedAmt is the amount of funds that have been confirmed on-chain
	// for the channel
	ConfirmedAmt types.BigInt
	// PendingAmt is the amount of funds that are pending confirmation on-chain
	PendingAmt types.BigInt
	// PendingWaitSentinel can be used with PaychGetWaitReady to wait for
	// confirmation of pending funds
	PendingWaitSentinel *cid.Cid
	// QueuedAmt is the amount that is queued up behind a pending request
	QueuedAmt types.BigInt
	// VoucherRedeemedAmt is the amount that is redeemed by vouchers on-chain
	// and in the local datastore
	VoucherReedeemedAmt types.BigInt
}

type PaymentInfo struct {
	Channel      address.Address
	WaitSentinel cid.Cid
	Vouchers     []*paych.SignedVoucher
}

type VoucherSpec struct {
	Amount      types.BigInt
	TimeLockMin abi.ChainEpoch
	TimeLockMax abi.ChainEpoch
	MinSettle   abi.ChainEpoch

	Extra *paych.ModVerifyParams
}

// VoucherCreateResult is the response to calling PaychVoucherCreate
type VoucherCreateResult struct {
	// Voucher that was created, or nil if there was an error or if there
	// were insufficient funds in the channel
	Voucher *paych.SignedVoucher
	// Shortfall is the additional amount that would be needed in the channel
	// in order to be able to create the voucher
	Shortfall types.BigInt
}

type MinerPower struct {
	MinerPower  power.Claim
	TotalPower  power.Claim
	HasMinPower bool
}

type QueryOffer struct {
	Err string

	Root  cid.Cid
	Piece *cid.Cid

	Size                    uint64
	MinPrice                types.BigInt
	UnsealPrice             types.BigInt
	PaymentInterval         uint64
	PaymentIntervalIncrease uint64
	Miner                   address.Address
	MinerPeer               retrievalmarket.RetrievalPeer
}

func (o *QueryOffer) Order(client address.Address) RetrievalOrder {
	return RetrievalOrder{
		Root:                    o.Root,
		Piece:                   o.Piece,
		Size:                    o.Size,
		Total:                   o.MinPrice,
		UnsealPrice:             o.UnsealPrice,
		PaymentInterval:         o.PaymentInterval,
		PaymentIntervalIncrease: o.PaymentIntervalIncrease,
		Client:                  client,

		Miner:     o.Miner,
		MinerPeer: o.MinerPeer,
	}
}

type MarketBalance struct {
	Escrow big.Int
	Locked big.Int
}

type MarketDeal struct {
	Proposal market.DealProposal
	State    market.DealState
}

type RetrievalOrder struct {
	// TODO: make this less unixfs specific
	Root  cid.Cid
	Piece *cid.Cid
	Size  uint64
	// TODO: support offset
	Total                   types.BigInt
	UnsealPrice             types.BigInt
	PaymentInterval         uint64
	PaymentIntervalIncrease uint64
	Client                  address.Address
	Miner                   address.Address
	MinerPeer               retrievalmarket.RetrievalPeer
}

type InvocResult struct {
	MsgCid         cid.Cid
	Msg            *types.Message
	MsgRct         *types.MessageReceipt
	GasCost        MsgGasCost
	ExecutionTrace types.ExecutionTrace
	Error          string
	Duration       time.Duration
}

type MethodCall struct {
	types.MessageReceipt
	Error string
}

type StartDealParams struct {
	Data               *storagemarket.DataRef
	Wallet             address.Address
	Miner              address.Address
	EpochPrice         types.BigInt
	MinBlocksDuration  uint64
	ProviderCollateral big.Int
	DealStartEpoch     abi.ChainEpoch
	FastRetrieval      bool
	VerifiedDeal       bool
}

func (s *StartDealParams) UnmarshalJSON(raw []byte) (err error) {
	type sdpAlias StartDealParams

	sdp := sdpAlias{
		FastRetrieval: true,
	}

	if err := json.Unmarshal(raw, &sdp); err != nil {
		return err
	}

	*s = StartDealParams(sdp)

	return nil
}

type IpldObject struct {
	Cid cid.Cid
	Obj interface{}
}

type ActiveSync struct {
	WorkerID uint64
	Base     *types.TipSet
	Target   *types.TipSet

	Stage  SyncStateStage
	Height abi.ChainEpoch

	Start   time.Time
	End     time.Time
	Message string
}

type SyncState struct {
	ActiveSyncs []ActiveSync

	VMApplied uint64
}

type SyncStateStage int

const (
	StageIdle = SyncStateStage(iota)
	StageHeaders
	StagePersistHeaders
	StageMessages
	StageSyncComplete
	StageSyncErrored
	StageFetchingMessages
)

func (v SyncStateStage) String() string {
	switch v {
	case StageHeaders:
		return "header sync"
	case StagePersistHeaders:
		return "persisting headers"
	case StageMessages:
		return "message sync"
	case StageSyncComplete:
		return "complete"
	case StageSyncErrored:
		return "error"
	case StageFetchingMessages:
		return "fetching messages"
	default:
		return fmt.Sprintf("<unknown: %d>", v)
	}
}

type MpoolChange int

const (
	MpoolAdd MpoolChange = iota
	MpoolRemove
)

type MpoolUpdate struct {
	Type    MpoolChange
	Message *types.SignedMessage
}

type ComputeStateOutput struct {
	Root  cid.Cid
	Trace []*InvocResult
}

type DealCollateralBounds struct {
	Min abi.TokenAmount
	Max abi.TokenAmount
}

type CirculatingSupply struct {
	FilVested      abi.TokenAmount
	FilMined       abi.TokenAmount
	FilBurnt       abi.TokenAmount
	FilLocked      abi.TokenAmount
	FilCirculating abi.TokenAmount
}

type MiningBaseInfo struct {
	MinerPower        types.BigInt
	NetworkPower      types.BigInt
	Sectors           []builtin.SectorInfo
	WorkerKey         address.Address
	SectorSize        abi.SectorSize
	PrevBeaconEntry   types.BeaconEntry
	BeaconEntries     []types.BeaconEntry
	EligibleForMining bool
}

type BlockTemplate struct {
	Miner            address.Address
	Parents          types.TipSetKey
	Ticket           *types.Ticket
	Eproof           *types.ElectionProof
	BeaconValues     []types.BeaconEntry
	Messages         []*types.SignedMessage
	Epoch            abi.ChainEpoch
	Timestamp        uint64
	WinningPoStProof []builtin.PoStProof
}

type DataSize struct {
	PayloadSize int64
	PieceSize   abi.PaddedPieceSize
}

type DataCIDSize struct {
	PayloadSize int64
	PieceSize   abi.PaddedPieceSize
	PieceCID    cid.Cid
}

type CommPRet struct {
	Root cid.Cid
	Size abi.UnpaddedPieceSize
}
type HeadChange struct {
	Type string
	Val  *types.TipSet
}

type MsigProposeResponse int

const (
	MsigApprove MsigProposeResponse = iota
	MsigCancel
)

type Deadline struct {
	PostSubmissions      bitfield.BitField
	DisputableProofCount uint64
}

type Partition struct {
	AllSectors        bitfield.BitField
	FaultySectors     bitfield.BitField
	RecoveringSectors bitfield.BitField
	LiveSectors       bitfield.BitField
	ActiveSectors     bitfield.BitField
}

type Fault struct {
	Miner address.Address
	Epoch abi.ChainEpoch
}

var EmptyVesting = MsigVesting{
	InitialBalance: types.EmptyInt,
	StartEpoch:     -1,
	UnlockDuration: -1,
}

type MsigVesting struct {
	InitialBalance abi.TokenAmount
	StartEpoch     abi.ChainEpoch
	UnlockDuration abi.ChainEpoch
}

type MessageMatch struct {
	To   address.Address
	From address.Address
}

type MsigTransaction struct {
	ID     int64
	To     address.Address
	Value  abi.TokenAmount
	Method abi.MethodNum
	Params []byte

	Approved []address.Address
}<|MERGE_RESOLUTION|>--- conflicted
+++ resolved
@@ -32,15 +32,13 @@
 	"github.com/filecoin-project/lotus/node/modules/dtypes"
 )
 
-<<<<<<< HEAD
+//go:generate go run github.com/golang/mock/mockgen -destination=mocks/mock_full.go -package=mocks . FullNode
+
 // ChainIO abstracts operations for accessing raw IPLD objects.
 type ChainIO interface {
 	ChainReadObj(context.Context, cid.Cid) ([]byte, error)
 	ChainHasObj(context.Context, cid.Cid) (bool, error)
 }
-=======
-//go:generate go run github.com/golang/mock/mockgen -destination=mocks/mock_full.go -package=mocks . FullNode
->>>>>>> 5fe37404
 
 // FullNode API is a low-level interface to the Filecoin network full node
 type FullNode interface {
