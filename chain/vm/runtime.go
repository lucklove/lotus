--- conflicted
+++ resolved
@@ -4,7 +4,6 @@
 	"bytes"
 	"context"
 	"encoding/binary"
-	"fmt"
 
 	"github.com/filecoin-project/go-address"
 	"github.com/filecoin-project/specs-actors/actors/abi"
@@ -307,13 +306,7 @@
 	return rt.ctx
 }
 
-<<<<<<< HEAD
 func (rt *Runtime) Abortf(code exitcode.ExitCode, msg string, args ...interface{}) {
-	log.Error("Abortf: ", fmt.Sprintf(msg, args...))
-=======
-func (rs *Runtime) Abortf(code exitcode.ExitCode, msg string, args ...interface{}) {
-	log.Warnf("Abortf: ", fmt.Sprintf(msg, args...))
->>>>>>> 9457df9d
 	panic(aerrors.NewfSkip(2, code, msg, args...))
 }
 
